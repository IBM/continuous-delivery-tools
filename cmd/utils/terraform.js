/**
 * Licensed Materials - Property of IBM
 * (c) Copyright IBM Corporation 2025. All Rights Reserved.
 *
 * Note to U.S. Government Users Restricted Rights:
 * Use, duplication or disclosure restricted by GSA ADP Schedule
 * Contract with IBM Corp.
 */

import child_process from 'node:child_process';
import fs from 'node:fs';
import { promisify } from 'node:util';

import { parse as tfToJson } from '@cdktf/hcl2json'
import { jsonToTf } from 'json-to-tf';

import { validateToolchainId, validateGritUrl } from './validate.js';
import { logger, LOG_STAGES } from './logger.js';
import { getRandChars, promptUserInput, replaceUrlRegion } from './utils.js';

// promisify
const readFilePromise = promisify(fs.readFile);
const readDirPromise = promisify(fs.readdir);
const writeFilePromise = promisify(fs.writeFile)

async function execPromise(command, options) {
    try {
        const exec = promisify(child_process.exec);
        const { stdout, stderr } = await exec(command, options);
        return stdout.trim();
    } catch (err) {
        throw new Error(`Command failed: ${command} \n${err.stderr || err.stdout}`);
    }
}

function setTerraformEnv(apiKey, verbosity) {
    if (verbosity >= 2) process.env['TF_LOG'] = 'DEBUG';
    process.env['TF_VAR_ibmcloud_api_key'] = apiKey;
}

async function initProviderFile(targetRegion, dir) {
    const newProviderTf = { 'provider': {}, 'terraform': { 'required_providers': {} }, 'variable': {} };

    newProviderTf['provider']['ibm'] = [{ 'ibmcloud_api_key': '${var.ibmcloud_api_key}', 'region': targetRegion }];
    newProviderTf['terraform']['required_providers']['ibm'] = { 'source': 'IBM-Cloud/ibm' };
    newProviderTf['variable']['ibmcloud_api_key'] = {};

    const newProviderTfStr = JSON.stringify(newProviderTf)

    return writeFilePromise(`${dir}/provider.tf`, jsonToTf(newProviderTfStr));
}

async function setupTerraformFiles({ token, srcRegion, targetRegion, targetTag, targetToolchainName, targetRgId, disableTriggers, isCompact, outputDir, tempDir, moreTfResources, gritMapping, skipUserConfirmation }) {
    const promises = [];

    const writeProviderPromise = await initProviderFile(targetRegion, outputDir);
    promises.push(writeProviderPromise);

    // Get toolchain resource
    const toolchainLocation = isCompact ? 'resources.tf' : 'cd_toolchain.tf'
    const resources = await readFilePromise(`${tempDir}/generated/${toolchainLocation}`, 'utf8');
    const resourcesObj = await tfToJson('output.tf', resources);
    const newTcId = Object.keys(resourcesObj['resource']['ibm_cd_toolchain'])[0];

    // output newly created toolchain ID
    const newOutputTf =
        `output "ibm_cd_toolchain_${newTcId}_id" {
  value = "$\{ibm_cd_toolchain.${newTcId}.id}"
}`;
    const writeOutputPromise = writeFilePromise(`${outputDir}/output.tf`, newOutputTf);
    promises.push(writeOutputPromise);

    // Copy over cd_*.tf
    let files = await readDirPromise(`${tempDir}/generated`);

    if (isCompact) {
        files = files.filter((f) => f === 'resources.tf');
        if (files.length != 1) throw new Error('Something went wrong, resources.tf was not generated...');
    } else {
        const prefix = 'cd_';
        files = files.filter((f) => f.slice(0, prefix.length) === prefix || f === 'iam_authorization_policy.tf');

        // should be processing GRIT first in non-compact case
        if (files.find((f) => f === 'cd_toolchain_tool_hostedgit.tf')) {
            files = [
                'cd_toolchain_tool_hostedgit.tf',
                ...files.filter((f) => f != 'cd_toolchain_tool_hostedgit.tf')
            ];
        }
    }

    // for converting legacy GHE tool integrations
    const hasGHE = moreTfResources['github_integrated'].length > 0;
    const repoToTfName = {};
    const newConvertedTf = {};

    if (hasGHE) {
        moreTfResources['github_integrated'].forEach(t => {
            const gitUrl = t['parameters']['repo_url'];
            const tfName = `converted--githubconsolidated_${getRandChars(4)}`;

            repoToTfName[gitUrl] = tfName;
            newConvertedTf[tfName] = {
                toolchain_id: `\${ibm_cd_toolchain.${newTcId}.id}`,
                initialization: [{
                    auto_init: 'false',
                    blind_connection: 'false',
                    git_id: 'integrated',
                    private_repo: 'false',
                    repo_url: gitUrl,
                    type: 'link',
                }],
                parameters: [{
                    ...(t['parameters']['auth_type'] === 'pat' ? { api_token: t['parameters']['api_token'] } : {}),
                    auth_type: t['parameters']['auth_type'],
                    enable_traceability: t['parameters']['enable_traceability'],
                    integration_owner: t['parameters']['integration_owner'],
                    toolchain_issues_enabled: t['parameters']['has_issues'],
                }]
            };
        });
    }

    for (const fileName of files) {
        const tfFile = await readFilePromise(`${tempDir}/generated/${fileName}`, 'utf8');
        const tfFileObj = await tfToJson(fileName, tfFile);

        const newTfFileObj = { 'resource': {} }
        for (const [key, value] of Object.entries(tfFileObj['resource'])) {
            for (const [k, v] of Object.entries(value)) {
                newTfFileObj['resource'][key] = { ...(newTfFileObj['resource'][key] ?? []), [k]: v[0] };
            }
        }

        const resourceName = `ibm_${fileName.split('.tf')[0]}`;

        const usedGritUrls = new Set(Object.values(gritMapping));
        const attemptAddUsedGritUrl = (url) => {
            if (usedGritUrls.has(url)) throw Error(`"${url}" has already been used in another mapping entry`);
            usedGritUrls.add(url);
        };

        let firstGritPrompt = false;

        // should be processed first in non-compact case
        if (isCompact || resourceName === 'ibm_cd_toolchain_tool_hostedgit') {
            if (newTfFileObj['resource']['ibm_cd_toolchain_tool_hostedgit']) {
                for (const [k, v] of Object.entries(newTfFileObj['resource']['ibm_cd_toolchain_tool_hostedgit'])) {
                    try {
                        const thisUrl = v['initialization'][0]['repo_url'];
                        if (thisUrl in gritMapping) {
                            newTfFileObj['resource']['ibm_cd_toolchain_tool_hostedgit'][k]['initialization'][0]['repo_url'] = gritMapping[thisUrl];
                            continue;
                        }

                        let newUrl = replaceUrlRegion(thisUrl, srcRegion, targetRegion);

                        // check if same group/project exists, if yes, don't prompt user
                        if (skipUserConfirmation || (newUrl && !usedGritUrls.has(newUrl) && await validateGritUrl(token, targetRegion, newUrl, true).catch(() => { return false }))) {
                            newTfFileObj['resource']['ibm_cd_toolchain_tool_hostedgit'][k]['initialization'][0]['repo_url'] = newUrl;
                            attemptAddUsedGritUrl(newUrl);
                            gritMapping[thisUrl] = newUrl;
                        } else {
                            // prompt user
                            const validateGritUrlPrompt = async (str) => {
                                const newUrl = `https://${targetRegion}.git.cloud.ibm.com/${str}.git`;
                                if (usedGritUrls.has(newUrl)) throw Error(`"${newUrl}" has already been used in another mapping entry`);
                                return validateGritUrl(token, targetRegion, str, false);
                            }

                            if (!firstGritPrompt) {
                                firstGritPrompt = true;
                                logger.print('Please enter the new URLs for the following GRIT tool(s):\n');
                            }

                            const newRepoSlug = await promptUserInput(`Old URL: ${thisUrl.slice(0, thisUrl.length - 4)}\nNew URL: https://${targetRegion}.git.cloud.ibm.com/`, '', validateGritUrlPrompt);

                            newUrl = `https://${targetRegion}.git.cloud.ibm.com/${newRepoSlug}.git`;
                            newTfFileObj['resource']['ibm_cd_toolchain_tool_hostedgit'][k]['initialization'][0]['repo_url'] = newUrl;
                            attemptAddUsedGritUrl(newUrl);
                            gritMapping[thisUrl] = newUrl;
                        }
                    }
                    catch (e) {
                        logger.error(`Could not verify/replace URL for the following GRIT tool resource: "${k}", ${e}`);
                    }
                }
            }
        }

        if (isCompact || resourceName === 'ibm_cd_toolchain') {
            if (targetTag) newTfFileObj['resource']['ibm_cd_toolchain'][newTcId]['tags'] = [
                ...newTfFileObj['resource']['ibm_cd_toolchain'][newTcId]['tags'] ?? [],
                targetTag
            ];
            if (targetToolchainName) newTfFileObj['resource']['ibm_cd_toolchain'][newTcId]['name'] = targetToolchainName;
            if (targetRgId) newTfFileObj['resource']['ibm_cd_toolchain'][newTcId]['resource_group_id'] = targetRgId;
        }

        if (isCompact || resourceName === 'ibm_cd_tekton_pipeline_trigger') {
            // by default, disable triggers
            if (disableTriggers && newTfFileObj['resource']['ibm_cd_tekton_pipeline_trigger']) {
                for (const key of Object.keys(newTfFileObj['resource']['ibm_cd_tekton_pipeline_trigger'])) {
                    if (newTfFileObj['resource']['ibm_cd_tekton_pipeline_trigger'][key]['type'] === 'manual') continue; // skip manual triggers
                    newTfFileObj['resource']['ibm_cd_tekton_pipeline_trigger'][key]['enabled'] = false;
                }
            }

            // set depends_on for references to legacy GHE integrations
            if (hasGHE && newTfFileObj['resource']['ibm_cd_tekton_pipeline_trigger']) {
                for (const [k, v] of Object.entries(newTfFileObj['resource']['ibm_cd_tekton_pipeline_trigger'])) {
                    try {
                        const thisUrl = v['source'][0]['properties'][0]['url'];
                        if (!v['depends_on'] && thisUrl) {
                            newTfFileObj['resource']['ibm_cd_tekton_pipeline_trigger'][k]['depends_on'] = [`ibm_cd_toolchain_tool_githubconsolidated.${repoToTfName[thisUrl]}`]
                        }
                    }
                    catch {
                        // do nothing
                    }
                }
            }

            // update GRIT urls
            if (newTfFileObj['resource']['ibm_cd_tekton_pipeline_trigger']) {
                for (const [k, v] of Object.entries(newTfFileObj['resource']['ibm_cd_tekton_pipeline_trigger'])) {
                    try {
                        const thisUrl = v['source'][0]['properties'][0]['url'];
                        const newUrl = gritMapping[thisUrl];

                        if (newUrl) {
                            newTfFileObj['resource']['ibm_cd_tekton_pipeline_trigger'][k]['source'][0]['properties'][0]['url'] = newUrl;
                        }
                    }
                    catch {
                        // do nothing
                    }
                }
            }
        }

        if (isCompact || resourceName === 'ibm_cd_tekton_pipeline_definition') {
            // set depends_on for references to legacy GHE integrations
            if (hasGHE && newTfFileObj['resource']['ibm_cd_tekton_pipeline_definition']) {
                for (const [k, v] of Object.entries(newTfFileObj['resource']['ibm_cd_tekton_pipeline_definition'])) {
                    try {
                        const thisUrl = v['source'][0]['properties'][0]['url'];
                        if (!v['depends_on'] && thisUrl) {
                            newTfFileObj['resource']['ibm_cd_tekton_pipeline_definition'][k]['depends_on'] = [`ibm_cd_toolchain_tool_githubconsolidated.${repoToTfName[thisUrl]}`]
                        }
                    }
                    catch {
                        // do nothing
                    }
                }
            }

            // update GRIT urls
            if (newTfFileObj['resource']['ibm_cd_tekton_pipeline_definition']) {
                for (const [k, v] of Object.entries(newTfFileObj['resource']['ibm_cd_tekton_pipeline_definition'])) {
                    try {
                        const thisUrl = v['source'][0]['properties'][0]['url'];
                        const newUrl = gritMapping[thisUrl];

                        if (newUrl) {
                            newTfFileObj['resource']['ibm_cd_tekton_pipeline_definition'][k]['source'][0]['properties'][0]['url'] = newUrl;
                        }
                    }
                    catch {
                        // do nothing
                    }
                }
            }
        }

        if (isCompact || resourceName === 'ibm_cd_toolchain_tool_githubconsolidated') {
            if (hasGHE) {
                newTfFileObj['resource']['ibm_cd_toolchain_tool_githubconsolidated'] = {
                    ...(newTfFileObj['resource']['ibm_cd_toolchain_tool_githubconsolidated'] ?? {}),
                    ...newConvertedTf
                };
            }
        }

        const newTfFileObjStr = JSON.stringify(newTfFileObj);
        const newTfFile = replaceDependsOn(jsonToTf(newTfFileObjStr));
        const copyResourcesPromise = writeFilePromise(`${outputDir}/${fileName}`, newTfFile);
        promises.push(copyResourcesPromise);
    }

    // handle case where there is no GH tool integrations, and not compact
    if (hasGHE && !isCompact && !files.includes('cd_toolchain_tool_githubconsolidated.tf')) {
        const newTfFileObj = { 'resource': { ['ibm_cd_toolchain_tool_githubconsolidated']: newConvertedTf } };
        const newTfFileObjStr = JSON.stringify(newTfFileObj);
        const newTfFile = jsonToTf(newTfFileObjStr);
        const copyResourcesPromise = writeFilePromise(`${outputDir}/cd_toolchain_tool_githubconsolidated.tf`, newTfFile);
        promises.push(copyResourcesPromise);
    }

    return Promise.all(promises);
}

<<<<<<< HEAD
async function runTerraformInit(dir, verbosity) {
    logger.log('Running command \'terraform init\'', LOG_STAGES.tf);
    const out = await execPromise('terraform init', { cwd: dir });
    if (verbosity >= 2) logger.print(out, '\n');
    logger.log('Command \'terraform init\' completed', LOG_STAGES.tf);
    return out;
=======
async function runTerraformPlanGenerate(dir, fileName) {
    return await execPromise(`terraform plan -generate-config-out="${fileName}"`, { cwd: dir });
>>>>>>> dae19eb0
}

async function runTerraformPlanGenerate(dir, fileName) {
    return await execPromise(`terraform plan -generate-config-out=${fileName}`, { cwd: dir });
}

// primarily used to get number of resources to be used
async function getNumResourcesPlanned(dir) {
    const planOutput = await execPromise('terraform plan -json', { cwd: dir });
    const planLines = planOutput.split('\n');

    for (const p of planLines) {
        const jsonLine = JSON.parse(p);

        if (jsonLine.type === 'change_summary') {
            return jsonLine.changes.add;
        }
    };
}

async function runTerraformApply(skipTfConfirmation, outputDir, verbosity) {
    let command = 'terraform apply';
    if (skipTfConfirmation || verbosity === 0) {
        command = 'terraform apply -auto-approve';
    }

    const child = child_process.spawn(command, {
        cwd: `${outputDir}`,
        stdio: ['inherit', 'pipe', 'pipe'], // to pass stdin from the parent process, and pipe the stdout and stderr
        shell: true,
        env: process.env,
    });

    let stdoutData = '';
    let stderrData = '';

    child.stdout.on('data', (chunk) => {
        const text = chunk.toString();
        stdoutData += text;
        if (verbosity >= 1) {
            process.stdout.write(text);
            logger.dump(text);
        }
    });

    child.stderr.on('data', (chunk) => {
        const text = chunk.toString();
        stderrData += text;
        if (verbosity >= 1) {
            process.stderr.write(text);
            logger.dump(text);
        }
    });

    return await new Promise((resolve, reject) => {
        child.on('close', (code) => {
            if (code === 0) {
                resolve(stdoutData.trim());
            } else {
                reject(new Error(`Terraform apply failed with code ${code}`));
            }
        });
    });
}

async function getNumResourcesCreated(dir) {
    try {
        // prints a line for every resource in the state file
        const resourcesListStr = await execPromise('terraform state list', { cwd: dir });
        return resourcesListStr.split('\n').length;
    } catch {
        return 0;
    }
}

// get new toolchain link from terraform output
async function getNewToolchainId(dir) {
    try {
        const output = await execPromise('terraform output', { cwd: dir });

        // should look something like: ibm_cd_toolchain_tfer--<toolchain_resource>_id = "<new_toolchain_id>"
        const lineSplit = output.split('"');
        const newTcId = lineSplit[lineSplit.length - 2];

        return validateToolchainId(newTcId);
    } catch {
        return '';
    }
}

// fix quoted references warning for depends_on
function replaceDependsOn(str) {
    try {
        if (typeof str === 'string') {
            const pattern = /^  depends_on = \[\n    ("[a-z0-9_\-.]*")\n  ]$/gm;

            // get rid of the quotes
            return str.replaceAll(pattern, (match, s) => `  depends_on = \[\n    ${s.slice(1, s.length - 1)}\n  ]`);
        }
    } catch {
        return str;
    }
}

export {
    setTerraformEnv,
    initProviderFile,
    setupTerraformFiles,
    runTerraformInit,
    runTerraformPlanGenerate,
    getNumResourcesPlanned,
    runTerraformApply,
    getNewToolchainId,
    getNumResourcesCreated
}<|MERGE_RESOLUTION|>--- conflicted
+++ resolved
@@ -300,21 +300,16 @@
     return Promise.all(promises);
 }
 
-<<<<<<< HEAD
 async function runTerraformInit(dir, verbosity) {
     logger.log('Running command \'terraform init\'', LOG_STAGES.tf);
     const out = await execPromise('terraform init', { cwd: dir });
     if (verbosity >= 2) logger.print(out, '\n');
     logger.log('Command \'terraform init\' completed', LOG_STAGES.tf);
     return out;
-=======
+}
+
 async function runTerraformPlanGenerate(dir, fileName) {
     return await execPromise(`terraform plan -generate-config-out="${fileName}"`, { cwd: dir });
->>>>>>> dae19eb0
-}
-
-async function runTerraformPlanGenerate(dir, fileName) {
-    return await execPromise(`terraform plan -generate-config-out=${fileName}`, { cwd: dir });
 }
 
 // primarily used to get number of resources to be used
