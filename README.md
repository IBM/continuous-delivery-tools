--- conflicted
+++ resolved
@@ -5,28 +5,12 @@
 #### Supported resources
 | Resource | Supported  |
 | :- | :- |
-<<<<<<< HEAD
-| Toolchains | Yes <sup>1</sup> |
-| Git Repos and Issue Tracking projects | Yes <sup>2</sup> |
-| Delivery Pipelines (Tekton) | Yes <sup>1</sup> <sup>3</sup> |
-| Delivery Pipelines (Classic) | No |
-| DevOps Insights | No |
-| Other Tool Integrations | Yes |
-
-#### Limitations  
-1. Secrets stored directly in Toolchains or Delivery Pipelines (environment properties or trigger properties) will not be copied. A `export-secrets` tool is provided to export secrets into a Secrets Manager instance, replacing the stored secrets with secret references. Secret references are supported in the migration.
-2. Personal Access Tokens will not be copied.
-3. Pipeline run history, logs, and assets will not be copied to the new region. You can keep the original pipelines for some time to retain history.
-4. Classic pipelines are not supported.
-5. DevOps Insights is not supported.
-=======
 | [Toolchains](https://cloud.ibm.com/docs/ContinuousDelivery?topic=ContinuousDelivery-toolchains-using) | Yes <sup>[1](#limitations-1)</sup> |
 | [Git Repos and Issue Tracking](https://cloud.ibm.com/docs/ContinuousDelivery?topic=ContinuousDelivery-git_working) | Yes <sup>[2](#limitations)</sup> |
 | [Delivery Pipelines (Tekton)](https://cloud.ibm.com/docs/ContinuousDelivery?topic=ContinuousDelivery-tekton-pipelines) | Yes <sup>[3](#limitations-1)</sup> |
 | [Delivery Pipelines (Classic)](https://cloud.ibm.com/docs/ContinuousDelivery?topic=ContinuousDelivery-deliverypipeline_about) | No |
 | [DevOps Insights](https://cloud.ibm.com/docs/ContinuousDelivery?topic=ContinuousDelivery-di_working) | No |
 | [Other Tool Integrations](https://cloud.ibm.com/docs/ContinuousDelivery?topic=ContinuousDelivery-integrations) | Yes |
->>>>>>> 4446565b
 
 ## Prerequisites
 - Node.js v20 (or later)
@@ -62,13 +46,8 @@
 
 Commands:
   copy-project-group [options]  Bulk migrate GitLab group projects
-<<<<<<< HEAD
-  export-secrets [options]       Checks if you have any stored secrets in your toolchain or pipelines
-  copy-toolchain [options]      Copies a toolchain, including tool integrations and Tekton pipelines, to another region or resource group.
-=======
   copy-toolchain [options]      Copies a toolchain, including tool integrations and Tekton pipelines, to another region or resource group
   export-secrets [options]      Checks if you have any stored secrets in your toolchain or pipelines, and exports them to Secrets Manager
->>>>>>> 4446565b
   help [command]                display help for command
 ```
 
