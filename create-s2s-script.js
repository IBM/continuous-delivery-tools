--- conflicted
+++ resolved
@@ -72,13 +72,8 @@
 }
 */
 
-<<<<<<< HEAD
-async function createS2sAuthPolicy(item) {
+async function createS2sAuthPolicy(bearer, item) {
     const url = `https://${CLOUD_PLATFORM}/devops/setup/api/v2/s2s_authorization?${new URLSearchParams({
-=======
-async function createS2sAuthPolicy(bearer, item) {
-    const url = `${CLOUD_PLATFORM}/devops/setup/api/v2/s2s_authorization?${new URLSearchParams({
->>>>>>> 261e20c2
         toolchainId: TC_ID,
         serviceId: item['serviceId'],
         env_id: item['env_id']
